#!/usr/bin/env python
# -*- coding: utf-8; py-indent-offset:4 -*-
###############################################################################
#
# Copyright (C) 2017 Ed Bartosh <bartosh@gmail.com>
#
# This program is free software: you can redistribute it and/or modify
# it under the terms of the GNU General Public License as published by
# the Free Software Foundation, either version 3 of the License, or
# (at your option) any later version.
#
# This program is distributed in the hope that it will be useful,
# but WITHOUT ANY WARRANTY; without even the implied warranty of
# MERCHANTABILITY or FITNESS FOR A PARTICULAR PURPOSE.  See the
# GNU General Public License for more details.
#
# You should have received a copy of the GNU General Public License
# along with this program.  If not, see <http://www.gnu.org/licenses/>.
#
###############################################################################
from __future__ import (absolute_import, division, print_function,
                        unicode_literals)

import time
from datetime import datetime
from functools import wraps

import backtrader as bt
import ccxt
from backtrader.metabase import MetaParams
from backtrader.utils.py3 import with_metaclass
from ccxt.base.errors import NetworkError, ExchangeError


class MetaSingleton(MetaParams):
    '''Metaclass to make a metaclassed class a singleton'''

    def __init__(cls, name, bases, dct):
        super(MetaSingleton, cls).__init__(name, bases, dct)
        cls._singleton = None

    def __call__(cls, *args, **kwargs):
        if cls._singleton is None:
            cls._singleton = (
                super(MetaSingleton, cls).__call__(*args, **kwargs))

        return cls._singleton


class CCXTStore(with_metaclass(MetaSingleton, object)):
    '''API provider for CCXT feed and broker classes.

    Added a new get_wallet_balance method. This will allow manual checking of the balance.
        The method will allow setting parameters. Useful for getting margin balances

    Added new private_end_point method to allow using any private non-unified end point

    '''

    # Supported granularities
    _GRANULARITIES = {
        (bt.TimeFrame.Minutes, 1): '1m',
        (bt.TimeFrame.Minutes, 3): '3m',
        (bt.TimeFrame.Minutes, 5): '5m',
        (bt.TimeFrame.Minutes, 15): '15m',
        (bt.TimeFrame.Minutes, 30): '30m',
        (bt.TimeFrame.Minutes, 60): '1h',
        (bt.TimeFrame.Minutes, 90): '90m',
        (bt.TimeFrame.Minutes, 120): '2h',
        (bt.TimeFrame.Minutes, 180): '3h',
        (bt.TimeFrame.Minutes, 240): '4h',
        (bt.TimeFrame.Minutes, 360): '6h',
        (bt.TimeFrame.Minutes, 480): '8h',
        (bt.TimeFrame.Minutes, 720): '12h',
        (bt.TimeFrame.Days, 1): '1d',
        (bt.TimeFrame.Days, 3): '3d',
        (bt.TimeFrame.Weeks, 1): '1w',
        (bt.TimeFrame.Weeks, 2): '2w',
        (bt.TimeFrame.Months, 1): '1M',
        (bt.TimeFrame.Months, 3): '3M',
        (bt.TimeFrame.Months, 6): '6M',
        (bt.TimeFrame.Years, 1): '1y',
    }

    BrokerCls = None  # broker class will auto register
    DataCls = None  # data class will auto register

    @classmethod
    def getdata(cls, *args, **kwargs):
        '''Returns ``DataCls`` with args, kwargs'''
        return cls.DataCls(*args, **kwargs)

    @classmethod
    def getbroker(cls, *args, **kwargs):
        '''Returns broker with *args, **kwargs from registered ``BrokerCls``'''
        return cls.BrokerCls(*args, **kwargs)

    def __init__(self, exchange, currency, config, retries, debug=False, sandbox=False):
        self.exchange = getattr(ccxt, exchange)(config)
        if sandbox:
            self.exchange.set_sandbox_mode(True)
        self.currency = currency
        self.retries = retries
        self.debug = debug
        balance = self.exchange.fetch_balance() if 'secret' in config else 0
        try:
            if balance == 0 or not balance['free'][currency]:
                self._cash = 0
            else:
                self._cash = balance['free'][currency]
        except KeyError:  # never funded or eg. all USD exchanged 
            self._cash = 0
        try:
            if balance == 0 or not balance['total'][currency]:
                self._value = 0
            else:
                self._value = balance['total'][currency]
        except KeyError:
            self._value = 0

    def get_granularity(self, timeframe, compression):
        if not self.exchange.has['fetchOHLCV']:
            raise NotImplementedError("'%s' exchange doesn't support fetching OHLCV data" % \
                                      self.exchange.name)

        granularity = self._GRANULARITIES.get((timeframe, compression))
        if granularity is None:
            raise ValueError("backtrader CCXT module doesn't support fetching OHLCV "
                             "data for time frame %s, compression %s" % \
                             (bt.TimeFrame.getname(timeframe), compression))

        if self.exchange.timeframes and granularity not in self.exchange.timeframes:
            raise ValueError("'%s' exchange doesn't support fetching OHLCV data for "
                             "%s time frame" % (self.exchange.name, granularity))

        return granularity

    def retry(method):
        @wraps(method)
        def retry_method(self, *args, **kwargs):
            for i in range(self.retries):
                if self.debug:
                    print('{} - {} - Attempt {}'.format(datetime.now(), method.__name__, i))
                time.sleep(self.exchange.rateLimit / 1000)
                try:
                    return method(self, *args, **kwargs)
                except (NetworkError, ExchangeError):
                    if i == self.retries - 1:
                        raise

        return retry_method

    @retry
    def get_wallet_balance(self, currency, params=None):
        balance = self.exchange.fetch_balance(params)
        return balance

    @retry
    def get_balance(self):
        balance = self.exchange.fetch_balance()

        cash = balance['free'][self.currency]
        value = balance['total'][self.currency]
        # Fix if None is returned
        self._cash = cash if cash else 0
        self._value = value if value else 0

    @retry
    def get_position(self):
        return self._value
        # return self.getvalue(currency)

    @retry
    def create_order(self, symbol, order_type, side, amount, price, params):
        # returns the order
        return self.exchange.create_order(symbol=symbol, type=order_type, side=side,
                                          amount=amount, price=price, params=params)

    @retry
    def edit_order(self, order_id, symbol, *arg):
        # returns the order
        return self.exchange.edit_order(order_id, symbol, *arg)

    @retry
    def cancel_order(self, order_id, symbol):
        return self.exchange.cancel_order(order_id, symbol)

    @retry
    def fetch_trades(self, symbol):
        return self.exchange.fetch_trades(symbol)

    @retry
    def fetch_ohlcv(self, symbol, timeframe, since, limit, params={}):
        if self.debug:
            since_dt = datetime.utcfromtimestamp(since // 1000) if since is not None else 'NA'
            print('Fetching: {}, timeframe:{}, since TS:{}, since_dt:{}, limit:{}, params:{}'.format(
                symbol, timeframe, since, since_dt, limit, params))
        return self.exchange.fetch_ohlcv(symbol, timeframe=timeframe, since=since, limit=limit, params=params)

    @retry
    def fetch_order(self, oid, symbol, params={}):
        return self.exchange.fetch_order(oid, symbol, params)

    @retry
    def fetch_open_orders(self, symbol=None, since=None, limit=None, params={}):
        if symbol is None:
            return self.exchange.fetchOpenOrders(since=since, limit=limit, params=params)
        else:
            return self.exchange.fetchOpenOrders(symbol=symbol, since=since, limit=limit, params=params)

    @retry
<<<<<<< HEAD
    def fetch_opened_positions(self, symbols=None, params={}):
        return self.exchange.fetch_positions(symbols=symbols, params=params)
=======
    def fetch_open_orders(self, symbol=None):
        if symbol == None:
            return self.exchange.fetchOpenOrders()
        else:
            return self.exchange.fetchOpenOrders(symbol)
>>>>>>> 390bd304

    @retry
    def private_end_point(self, type, endpoint, params):
        '''
        Open method to allow calls to be made to any private end point.
        See here: https://github.com/ccxt/ccxt/wiki/Manual#implicit-api-methods

        - type: String, 'Get', 'Post','Put' or 'Delete'.
        - endpoint = String containing the endpoint address eg. 'order/{id}/cancel'
        - Params: Dict: An implicit method takes a dictionary of parameters, sends
          the request to the exchange and returns an exchange-specific JSON
          result from the API as is, unparsed.

        To get a list of all available methods with an exchange instance,
        including implicit methods and unified methods you can simply do the
        following:

        print(dir(ccxt.hitbtc()))
        '''
        return getattr(self.exchange, endpoint)(params)<|MERGE_RESOLUTION|>--- conflicted
+++ resolved
@@ -97,6 +97,7 @@
 
     def __init__(self, exchange, currency, config, retries, debug=False, sandbox=False):
         self.exchange = getattr(ccxt, exchange)(config)
+        self.mainnet_exchange = getattr(ccxt, exchange)(config)
         if sandbox:
             self.exchange.set_sandbox_mode(True)
         self.currency = currency
@@ -195,7 +196,8 @@
             since_dt = datetime.utcfromtimestamp(since // 1000) if since is not None else 'NA'
             print('Fetching: {}, timeframe:{}, since TS:{}, since_dt:{}, limit:{}, params:{}'.format(
                 symbol, timeframe, since, since_dt, limit, params))
-        return self.exchange.fetch_ohlcv(symbol, timeframe=timeframe, since=since, limit=limit, params=params)
+        # INFO: Always fetch klines from mainnet instead of testnet
+        return self.mainnet_exchange.fetch_ohlcv(symbol, timeframe=timeframe, since=since, limit=limit, params=params)
 
     @retry
     def fetch_order(self, oid, symbol, params={}):
@@ -209,16 +211,8 @@
             return self.exchange.fetchOpenOrders(symbol=symbol, since=since, limit=limit, params=params)
 
     @retry
-<<<<<<< HEAD
     def fetch_opened_positions(self, symbols=None, params={}):
         return self.exchange.fetch_positions(symbols=symbols, params=params)
-=======
-    def fetch_open_orders(self, symbol=None):
-        if symbol == None:
-            return self.exchange.fetchOpenOrders()
-        else:
-            return self.exchange.fetchOpenOrders(symbol)
->>>>>>> 390bd304
 
     @retry
     def private_end_point(self, type, endpoint, params):
